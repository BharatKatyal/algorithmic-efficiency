--- conflicted
+++ resolved
@@ -141,12 +141,8 @@
         self.patch_size,
         strides=self.patch_size,
         padding='VALID',
-<<<<<<< HEAD
         name='conv_patch_extract')(
             x)
-=======
-        name='embedding')(x)
->>>>>>> 6998ee52
 
     n, h, w, c = x.shape
     x = jnp.reshape(x, [n, h * w, c])
