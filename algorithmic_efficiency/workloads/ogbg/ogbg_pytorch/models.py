# Ported to PyTorch from
# https://github.com/google/init2winit/blob/master/init2winit/model_lib/gnn.py.
from typing import Callable, Optional, Tuple

import jax.tree_util as tree
from jraph import GraphsTuple
import torch
from torch import nn

from algorithmic_efficiency import init_utils


def _make_mlp(in_dim, hidden_dims, dropout_rate, activation_fn):
  """Creates a MLP with specified dimensions."""
  layers = nn.Sequential()
  for dim in hidden_dims:
<<<<<<< HEAD
    layers.add_module('dense', nn.Linear(in_features=in_dim, out_features=dim))
    layers.add_module('norm', nn.LayerNorm(dim, eps=1e-6))
    layers.add_module('relu', nn.ReLU())
    layers.add_module('dropout', nn.Dropout(dropout_rate))
  return layers
=======
    layers.extend([
        nn.Linear(in_features=in_dim, out_features=dim),
        nn.LayerNorm(dim),
        activation_fn(),
        nn.Dropout(dropout_rate),
    ])
  return nn.Sequential(*layers)
>>>>>>> 6998ee52


class GNN(nn.Module):
  """Defines a graph network.

  The model assumes the input data is a jraph.GraphsTuple without global
  variables. The final prediction will be encoded in the globals.
  """
  latent_dim: int = 256
  hidden_dims: Tuple[int] = (256,)
  num_message_passing_steps: int = 5

  def __init__(self,
               num_outputs: int = 128,
               dropout_rate: Optional[float] = 0.1,
               activation_fn_name: str = 'relu') -> None:
    super().__init__()
    self.num_outputs = num_outputs
    if dropout_rate is None:
      dropout_rate = 0.1
    # in_features are specifically chosen for the ogbg workload.
    self.node_embedder = nn.Linear(in_features=9, out_features=self.latent_dim)
    self.edge_embedder = nn.Linear(in_features=3, out_features=self.latent_dim)

    if activation_fn_name == 'relu':
      activation_fn = nn.ReLU
    elif activation_fn_name == 'gelu':
      activation_fn = nn.GeLU
    elif activation_fn_name == 'silu':
      activation_fn = nn.Silu
    else:
      raise ValueError(
          f'Invalid activation function name: {self.activation_fn_name}')

    graph_network_layers = []
    for st in range(self.num_message_passing_steps):
      # Constants in in_dims are based on the requirements of the GraphNetwork.
      if st == 0:
        in_dim = self.latent_dim * 3 + self.num_outputs
        last_in_dim = self.latent_dim * 2 + self.num_outputs
      else:
        in_dim = self.hidden_dims[-1] * 4
        last_in_dim = self.hidden_dims[-1] * 3

      graph_network_layers.append(
          GraphNetwork(
              update_edge_fn=_make_mlp(
                  in_dim, self.hidden_dims, dropout_rate, activation_fn),
              update_node_fn=_make_mlp(
                  in_dim, self.hidden_dims, dropout_rate, activation_fn),
              update_global_fn=_make_mlp(
                  last_in_dim, self.hidden_dims, dropout_rate, activation_fn)))
    self.graph_network = nn.Sequential(*graph_network_layers)

    self.decoder = nn.Linear(
        in_features=self.hidden_dims[-1], out_features=self.num_outputs)

    for m in self.modules():
      if isinstance(m, nn.Linear):
        init_utils.pytorch_default_init(m)

  def forward(self, graph: GraphsTuple) -> torch.Tensor:
    graph = graph._replace(
        globals=torch.zeros([graph.n_node.shape[0], self.num_outputs],
                            device=graph.n_node.device))
    graph = graph._replace(nodes=self.node_embedder(graph.nodes))
    graph = graph._replace(edges=self.edge_embedder(graph.edges))

    graph = self.graph_network(graph)

    # Map globals to represent the final result
    graph = graph._replace(globals=self.decoder(graph.globals))

    return graph.globals


class GraphNetwork(nn.Module):
  """Returns a method that applies a configured GraphNetwork.
  This implementation follows Algorithm 1 in https://arxiv.org/abs/1806.01261
  There is one difference. For the nodes update the class aggregates over the
  sender edges and receiver edges separately. This is a bit more general
  than the algorithm described in the paper. The original behaviour can be
  recovered by using only the receiver edge aggregations for the update.
  In addition this implementation supports softmax attention over incoming
  edge features.
  Example usage::
    gn = GraphNetwork(update_edge_function,
    update_node_function, **kwargs)
    # Conduct multiple rounds of message passing with the same parameters:
    for _ in range(num_message_passing_steps):
      graph = gn(graph)
  Args:
    update_edge_fn: function used to update the edges or None to deactivate edge
      updates.
    update_node_fn: function used to update the nodes or None to deactivate node
      updates.
    update_global_fn: function used to update the globals or None to deactivate
      globals updates.
  Returns:
    A method that applies the configured GraphNetwork.
  """

  def __init__(self,
               update_edge_fn: Optional[Callable] = None,
               update_node_fn: Optional[Callable] = None,
               update_global_fn: Optional[Callable] = None) -> None:
    super().__init__()
    self.update_edge_fn = update_edge_fn
    self.update_node_fn = update_node_fn
    self.update_global_fn = update_global_fn

  def forward(self, graph: GraphsTuple) -> GraphsTuple:
    """Applies a configured GraphNetwork to a graph.
    This implementation follows Algorithm 1 in https://arxiv.org/abs/1806.01261
    There is one difference. For the nodes update the class aggregates over the
    sender edges and receiver edges separately. This is a bit more general
    the algorithm described in the paper. The original behaviour can be
    recovered by using only the receiver edge aggregations for the update.
    In addition this implementation supports softmax attention over incoming
    edge features.
    Many popular Graph Neural Networks can be implemented as special cases of
    GraphNets, for more information please see the paper.
    Args:
      graph: a `GraphsTuple` containing the graph.
    Returns:
      Updated `GraphsTuple`.
    """
    nodes, edges, receivers, senders, globals_, n_node, n_edge = graph
    sum_n_node = tree.tree_leaves(nodes)[0].shape[0]
    if not tree.tree_all(
        tree.tree_map(lambda n: n.shape[0] == sum_n_node, nodes)):
      raise ValueError(
          'All node arrays in nest must contain the same number of nodes.')

    sent_attributes = tree.tree_map(lambda n: n[senders], nodes)
    received_attributes = tree.tree_map(lambda n: n[receivers], nodes)
    # Here we scatter the global features to the corresponding edges,
    # giving us tensors of shape [num_edges, global_feat].
    global_edge_attributes = tree.tree_map(
        lambda g: torch.repeat_interleave(g, n_edge, dim=0), globals_)

    if self.update_edge_fn:
      edge_fn_inputs = torch.cat(
          [edges, sent_attributes, received_attributes, global_edge_attributes],
          dim=-1)
      edges = self.update_edge_fn(edge_fn_inputs)

    if self.update_node_fn:
      sent_attributes = tree.tree_map(
          lambda e: scatter_sum(e, senders, dim=0, dim_size=sum_n_node), edges)
      received_attributes = tree.tree_map(
          lambda e: scatter_sum(e, receivers, dim=0, dim_size=sum_n_node),
          edges)
      # Here we scatter the global features to the corresponding nodes,
      # giving us tensors of shape [num_nodes, global_feat].
      global_attributes = tree.tree_map(
          lambda g: torch.repeat_interleave(g, n_node, dim=0), globals_)
      node_fn_inputs = torch.cat(
          [nodes, sent_attributes, received_attributes, global_attributes],
          dim=-1)
      nodes = self.update_node_fn(node_fn_inputs)

    if self.update_global_fn:
      n_graph = n_node.shape[0]
      graph_idx = torch.arange(n_graph, device=graph.n_node.device)
      # To aggregate nodes and edges from each graph to global features,
      # we first construct tensors that map the node to the corresponding graph.
      # For example, if you have `n_node=[1,2]`, we construct the tensor
      # [0, 1, 1]. We then do the same for edges.
      node_gr_idx = torch.repeat_interleave(graph_idx, n_node, dim=0)
      edge_gr_idx = torch.repeat_interleave(graph_idx, n_edge, dim=0)
      # We use the aggregation function to pool the nodes/edges per graph.
      node_attributes = tree.tree_map(
          lambda n: scatter_sum(n, node_gr_idx, dim=0, dim_size=n_graph), nodes)
      edge_attributes = tree.tree_map(
          lambda e: scatter_sum(e, edge_gr_idx, dim=0, dim_size=n_graph), edges)
      # These pooled nodes are the inputs to the global update fn.
      global_fn_inputs = torch.cat([node_attributes, edge_attributes, globals_],
                                   dim=-1)
      globals_ = self.update_global_fn(global_fn_inputs)

    return GraphsTuple(
        nodes=nodes,
        edges=edges,
        receivers=receivers,
        senders=senders,
        globals=globals_,
        n_node=n_node,
        n_edge=n_edge)


# Forked from
# github.com/rusty1s/pytorch_scatter/blob/master/torch_scatter/scatter.py.
def scatter_sum(src: torch.Tensor,
                index: torch.Tensor,
                dim: int = -1,
                out: Optional[torch.Tensor] = None,
                dim_size: Optional[int] = None) -> torch.Tensor:
  r"""
  |
  .. image:: https://raw.githubusercontent.com/rusty1s/pytorch_scatter/
          master/docs/source/_figures/add.svg?sanitize=true
      :align: center
      :width: 400px
  |
  Reduces all values from the :attr:`src` tensor into :attr:`out` at the
  indices specified in the :attr:`index` tensor along a given axis
  :attr:`dim`.
  For each value in :attr:`src`, its output index is specified by its index
  in :attr:`src` for dimensions outside of :attr:`dim` and by the
  corresponding value in :attr:`index` for dimension :attr:`dim`.
  The applied reduction is here defined as a sum.
  Formally, if :attr:`src` and :attr:`index` are :math:`n`-dimensional
  tensors with size :math:`(x_0, ..., x_{i-1}, x_i, x_{i+1}, ..., x_{n-1})`
  and :attr:`dim` = `i`, then :attr:`out` must be an :math:`n`-dimensional
  tensor with size :math:`(x_0, ..., x_{i-1}, y, x_{i+1}, ..., x_{n-1})`.
  Moreover, the values of :attr:`index` must be between :math:`0` and
  :math:`y - 1`, although no specific ordering of indices is required.
  The :attr:`index` tensor supports broadcasting in case its dimensions do
  not match with :attr:`src`.
  For one-dimensional tensors, the operation computes
  .. math::
      \mathrm{out}_i = \mathrm{out}_i + \sum_j~\mathrm{src}_j
  where :math:`\sum_j` is over :math:`j` such that
  :math:`\mathrm{index}_j = i`.
  .. note::
      This operation is implemented via atomic operations on the GPU and is
      therefore **non-deterministic** since the order of parallel operations
      to the same value is undetermined.
      For floating-point variables, this results in a source of variance in
      the result.
  :param src: The source tensor.
  :param index: The indices of elements to scatter.
  :param dim: The axis along which to index. (default: :obj:`-1`)
  :param out: The destination tensor.
  :param dim_size: If :attr:`out` is not given, automatically create output
      with size :attr:`dim_size` at dimension :attr:`dim`.
      If :attr:`dim_size` is not given, a minimal sized output tensor
      according to :obj:`index.max() + 1` is returned.
  :rtype: :class:`Tensor`
  .. code-block:: python
      src = torch.randn(10, 6, 64)
      index = torch.tensor([0, 1, 0, 1, 2, 1])
      # Broadcasting in the first and last dim.
      out = scatter_sum(src, index, dim=1)
      print(out.size())
  .. code-block::
      torch.Size([10, 3, 64])
  """
  index = broadcast(index, src, dim)
  if out is None:
    size = list(src.size())
    if dim_size is not None:
      size[dim] = dim_size
    elif index.numel() == 0:
      size[dim] = 0
    else:
      size[dim] = int(index.max()) + 1
    out = torch.zeros(size, dtype=src.dtype, device=src.device)
    return out.scatter_add_(dim, index, src)
  else:
    return out.scatter_add_(dim, index, src)


# Forked from
# github.com/rusty1s/pytorch_scatter/blob/master/torch_scatter/utils.py.
def broadcast(src: torch.Tensor, other: torch.Tensor, dim: int):
  if dim < 0:
    dim = other.dim() + dim
  if src.dim() == 1:
    for _ in range(0, dim):
      src = src.unsqueeze(0)
  for _ in range(src.dim(), other.dim()):
    src = src.unsqueeze(-1)
  src = src.expand(other.size())
  return src<|MERGE_RESOLUTION|>--- conflicted
+++ resolved
@@ -14,21 +14,11 @@
   """Creates a MLP with specified dimensions."""
   layers = nn.Sequential()
   for dim in hidden_dims:
-<<<<<<< HEAD
     layers.add_module('dense', nn.Linear(in_features=in_dim, out_features=dim))
     layers.add_module('norm', nn.LayerNorm(dim, eps=1e-6))
     layers.add_module('relu', nn.ReLU())
     layers.add_module('dropout', nn.Dropout(dropout_rate))
   return layers
-=======
-    layers.extend([
-        nn.Linear(in_features=in_dim, out_features=dim),
-        nn.LayerNorm(dim),
-        activation_fn(),
-        nn.Dropout(dropout_rate),
-    ])
-  return nn.Sequential(*layers)
->>>>>>> 6998ee52
 
 
 class GNN(nn.Module):
