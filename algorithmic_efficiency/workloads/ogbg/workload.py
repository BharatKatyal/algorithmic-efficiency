import itertools
import math
from typing import Dict

from absl import flags
import jax

from algorithmic_efficiency import random_utils as prng
from algorithmic_efficiency import spec
from algorithmic_efficiency.workloads.ogbg import input_pipeline

FLAGS = flags.FLAGS


class BaseOgbgWorkload(spec.Workload):

  def __init__(self) -> None:
    self._num_outputs = 128

  def has_reached_goal(self, eval_result: float) -> bool:
    return eval_result['validation/mean_average_precision'] > self.target_value

  @property
  def target_value(self):
    return 0.28380056

  @property
  def loss_type(self):
    return spec.LossType.SOFTMAX_CROSS_ENTROPY

  @property
  def num_train_examples(self):
    return 350343

  @property
  def num_eval_train_examples(self):
    return 10000

  @property
  def num_validation_examples(self):
    return 43793

  @property
  def num_test_examples(self):
    return 43793

  @property
  def train_mean(self):
    raise NotImplementedError

  @property
  def train_stddev(self):
    raise NotImplementedError

  @property
  def max_allowed_runtime_sec(self):
    return 12000  # 3h20m

  @property
  def eval_period_time_sec(self):
    return 4 * 60

  def _build_input_queue(self,
                         data_rng: jax.random.PRNGKey,
                         split: str,
                         data_dir: str,
                         global_batch_size: int):
    if split == 'eval_train':
      split = f'train[:{self.num_eval_train_examples}]'
    dataset_iter = input_pipeline.get_dataset_iter(split,
                                                   data_rng,
                                                   data_dir,
                                                   global_batch_size)
    if split != 'train':
      # Note that this stores the entire val dataset in memory.
      dataset_iter = itertools.cycle(dataset_iter)
    return dataset_iter

  # Does NOT apply regularization, which is left to the submitter to do in
  # `update_params`.
  def loss_fn(self,
              label_batch: spec.Tensor,
              logits_batch: spec.Tensor,
              mask_batch: spec.Tensor,
              label_smoothing: float = 0.0) -> spec.Tensor:  # differentiable
    per_example_losses = self._binary_cross_entropy_with_mask(
        labels=label_batch,
        logits=logits_batch,
        mask=mask_batch,
        label_smoothing=label_smoothing)
    return per_example_losses

<<<<<<< HEAD
=======
  # Return whether or not a key in spec.ParameterContainer is the output layer
  # parameters.
  def is_output_params(self, param_key: spec.ParameterKey) -> bool:
    pass

  @property
  def step_hint(self) -> int:
    """Max num steps the target setting algo was given to reach the target."""
    return 60_000

>>>>>>> 3bd6b6bf
  def _eval_batch(self, params, batch, model_state, rng):
    logits, _ = self.model_fn(
        params,
        batch,
        model_state,
        spec.ForwardPassMode.EVAL,
        rng,
        dropout_rate=0.1,  # Unused for eval.
        aux_dropout_rate=None,
        update_batch_norm=False)
    return self._eval_metric(batch['targets'], logits, batch['weights'])

  def _eval_model_on_split(self,
                           split: str,
                           num_examples: int,
                           global_batch_size: int,
                           params: spec.ParameterContainer,
                           model_state: spec.ModelAuxiliaryState,
                           rng: spec.RandomState,
                           data_dir: str,
                           global_step: int = 0) -> Dict[str, float]:
    """Run a full evaluation of the model."""
    del global_step
    data_rng, model_rng = prng.split(rng, 2)
    if split not in self._eval_iters:
      self._eval_iters[split] = self._build_input_queue(
          data_rng, split, data_dir, global_batch_size=global_batch_size)

    total_metrics = None
    num_eval_steps = int(math.ceil(float(num_examples) / global_batch_size))
    # Loop over graph batches in eval dataset.
    for _ in range(num_eval_steps):
      batch = next(self._eval_iters[split])
      batch_metrics = self._eval_batch(params, batch, model_state, model_rng)
      total_metrics = (
          batch_metrics
          if total_metrics is None else total_metrics.merge(batch_metrics))
    if total_metrics is None:
      return {}
    if FLAGS.framework == 'jax':
      total_metrics = total_metrics.reduce()
    return {k: float(v) for k, v in total_metrics.compute().items()}<|MERGE_RESOLUTION|>--- conflicted
+++ resolved
@@ -90,19 +90,11 @@
         label_smoothing=label_smoothing)
     return per_example_losses
 
-<<<<<<< HEAD
-=======
-  # Return whether or not a key in spec.ParameterContainer is the output layer
-  # parameters.
-  def is_output_params(self, param_key: spec.ParameterKey) -> bool:
-    pass
-
   @property
   def step_hint(self) -> int:
     """Max num steps the target setting algo was given to reach the target."""
     return 60_000
 
->>>>>>> 3bd6b6bf
   def _eval_batch(self, params, batch, model_state, rng):
     logits, _ = self.model_fn(
         params,
