"""Criteo1TB workload implemented in PyTorch."""

import contextlib
from typing import Dict, Iterator, Optional, Tuple

import torch
import torch.distributed as dist
from torch.nn.parallel import DistributedDataParallel as DDP

from algorithmic_efficiency import param_utils
from algorithmic_efficiency import spec
from algorithmic_efficiency.pytorch_utils import pytorch_setup
from algorithmic_efficiency.workloads.criteo1tb.criteo1tb_pytorch import models
from algorithmic_efficiency.workloads.criteo1tb.workload import \
    BaseCriteo1TbDlrmSmallWorkload

USE_PYTORCH_DDP, RANK, DEVICE, N_GPUS = pytorch_setup()


class Criteo1TbDlrmSmallWorkload(BaseCriteo1TbDlrmSmallWorkload):

  @property
  def eval_batch_size(self) -> int:
    return 32_768

  def _per_example_sigmoid_binary_cross_entropy(
      self, logits: spec.Tensor, targets: spec.Tensor) -> spec.Tensor:
    ls = torch.nn.LogSigmoid()
    log_p = ls(logits)
    log_not_p = ls(-logits)
    per_example_losses = -1.0 * (targets * log_p + (1 - targets) * log_not_p)
    per_example_losses = per_example_losses.reshape(len(per_example_losses), -1)
    return per_example_losses.sum(1)

  # Does NOT apply regularization, which is left to the submitter to do in
  # `update_params`.
  def loss_fn(
      self,
      label_batch: spec.Tensor,  # Dense (not one-hot) labels.
      logits_batch: spec.Tensor,
      mask_batch: Optional[spec.Tensor] = None,
      label_smoothing: float = 0.0) -> Dict[str, spec.Tensor]:  # differentiable
    """Evaluate the (masked) loss function at (label_batch, logits_batch).

    Return {'summed': scalar summed loss, 'n_valid_examples': scalar number of
    valid examples in batch, 'per_example': 1-d array of per-example losses}
    (not synced across devices).
    """
    del label_smoothing
    batch_size = label_batch.shape[0]
    label_batch = torch.reshape(label_batch, (batch_size,))
    logits_batch = torch.reshape(logits_batch, (batch_size,))
    per_example_losses = self._per_example_sigmoid_binary_cross_entropy(
        logits=logits_batch, targets=label_batch)
    if mask_batch is not None:
      mask_batch = torch.reshape(mask_batch, (batch_size,))
      per_example_losses *= mask_batch
      n_valid_examples = mask_batch.sum()
    else:
      n_valid_examples = len(per_example_losses)
    summed_loss = per_example_losses.sum()
    return {
        'summed': summed_loss,
        'n_valid_examples': torch.as_tensor(n_valid_examples, device=DEVICE),
        'per_example': per_example_losses,
    }

  def init_model_fn(
      self,
      rng: spec.RandomState,
      dropout_rate: Optional[float] = None,
      aux_dropout_rate: Optional[float] = None) -> spec.ModelInitState:
    """Only dropout is used."""
    del aux_dropout_rate
    torch.random.manual_seed(rng[0])
<<<<<<< HEAD
    # Disable cudnn benchmark to avoid OOM errors.
    torch.backends.cudnn.benchmark = False
    model = DlrmSmall(
=======
    if self.use_resnet:
      model_class = models.DLRMResNet
    else:
      model_class = models.DlrmSmall
    model = model_class(
>>>>>>> 6998ee52
        vocab_size=self.vocab_size,
        num_dense_features=self.num_dense_features,
        mlp_bottom_dims=self.mlp_bottom_dims,
        mlp_top_dims=self.mlp_top_dims,
        embed_dim=self.embed_dim,
        dropout_rate=dropout_rate,
        use_layer_norm=self.use_layer_norm)
    self._param_shapes = param_utils.pytorch_param_shapes(model)
    self._param_types = param_utils.pytorch_param_types(self._param_shapes)
    model.to(DEVICE)
    if N_GPUS > 1:
      if USE_PYTORCH_DDP:
        model = DDP(model, device_ids=[RANK], output_device=RANK)
      else:
        model = torch.nn.DataParallel(model)
    return model, None

  def is_output_params(self, param_key: spec.ParameterKey) -> bool:
    return param_key in ['top_mlp.4.weight', 'top_mlp.4.bias']

  def model_fn(
      self,
      params: spec.ParameterContainer,
      augmented_and_preprocessed_input_batch: Dict[str, spec.Tensor],
      model_state: spec.ModelAuxiliaryState,
      mode: spec.ForwardPassMode,
      rng: spec.RandomState,
      update_batch_norm: bool) -> Tuple[spec.Tensor, spec.ModelAuxiliaryState]:
    del model_state
    del rng
    del update_batch_norm

    model = params
    inputs = augmented_and_preprocessed_input_batch['inputs']

    if mode == spec.ForwardPassMode.EVAL:
      model.eval()

    if mode == spec.ForwardPassMode.TRAIN:
      model.train()

    contexts = {
        spec.ForwardPassMode.EVAL: torch.no_grad,
        spec.ForwardPassMode.TRAIN: contextlib.nullcontext,
    }

    with contexts[mode]():
      logits_batch = model(inputs)

    return logits_batch, None

  def _build_input_queue(
      self,
      data_rng: spec.RandomState,
      split: str,
      data_dir: str,
      global_batch_size: int,
      cache: Optional[bool] = None,
      repeat_final_dataset: Optional[bool] = None,
      num_batches: Optional[int] = None) -> Iterator[Dict[str, spec.Tensor]]:
    not_train = split != 'train'
    per_device_batch_size = int(global_batch_size / N_GPUS)

    # Only create and iterate over tf input pipeline in one Python process to
    # avoid creating too many threads.
    if RANK == 0:
      np_iter = super()._build_input_queue(
          data_rng=data_rng,
          split=split,
          data_dir=data_dir,
          global_batch_size=global_batch_size,
          num_batches=num_batches,
          repeat_final_dataset=repeat_final_dataset)
    weights = None
    while True:
      if RANK == 0:
        batch = next(np_iter)  # pylint: disable=stop-iteration-return
        inputs = torch.as_tensor(
            batch['inputs'], dtype=torch.float32, device=DEVICE)
        targets = torch.as_tensor(
            batch['targets'], dtype=torch.float32, device=DEVICE)
        if not_train:
          weights = batch.get('weights')
          if weights is None:
            weights = torch.ones((N_GPUS, per_device_batch_size, 1),
                                 dtype=torch.float32,
                                 device=DEVICE)
          else:
            weights = torch.as_tensor(
                weights, dtype=torch.float32, device=DEVICE)
        # Send batch to other devices when using DDP.
        if USE_PYTORCH_DDP:
          if not_train:
            # During eval, the batch size of the remainder might be different.
            per_device_batch_size = torch.tensor(
                len(targets[0]), dtype=torch.int32, device=DEVICE)
            dist.broadcast(per_device_batch_size, src=0)
            dist.broadcast(weights, src=0)
            weights = weights[0]
          dist.broadcast(inputs, src=0)
          inputs = inputs[0]
          dist.broadcast(targets, src=0)
          targets = targets[0]
        else:
          inputs = inputs.view(-1, *inputs.shape[2:])
          targets = targets.view(-1, *targets.shape[2:])
          if not_train:
            weights = weights.view(-1, *weights.shape[2:])
      else:
        if not_train:
          # During eval, the batch size of the remainder might be different.
          per_device_batch_size = torch.empty((1,),
                                              dtype=torch.int32,
                                              device=DEVICE)
          dist.broadcast(per_device_batch_size, src=0)
          weights = torch.empty((N_GPUS, per_device_batch_size, 1),
                                dtype=torch.float32,
                                device=DEVICE)
          dist.broadcast(weights, src=0)
          weights = weights[RANK]

        inputs = torch.empty((N_GPUS, per_device_batch_size, 39),
                             dtype=torch.float32,
                             device=DEVICE)
        dist.broadcast(inputs, src=0)
        inputs = inputs[RANK]
        targets = torch.empty((N_GPUS, per_device_batch_size, 1),
                              dtype=torch.float32,
                              device=DEVICE)
        dist.broadcast(targets, src=0)
        targets = targets[RANK]

      if weights is None:
        weights = torch.ones(per_device_batch_size, device=DEVICE)
      batch = {
          'inputs': inputs,
          'targets': targets,
          'weights': weights,
      }
      yield batch

  def _eval_batch(self,
                  params: spec.ParameterContainer,
                  batch: Dict[str, spec.Tensor]) -> spec.Tensor:
    logits, _ = self.model_fn(
        params,
        batch,
        model_state=None,
        mode=spec.ForwardPassMode.EVAL,
        rng=None,
        update_batch_norm=False)
    weights = batch.get('weights')
    if weights is None:
      weights = torch.ones(len(logits), device=DEVICE)
    summed_loss = self.loss_fn(
        label_batch=batch['targets'], logits_batch=logits,
        mask_batch=weights)['summed']
    return summed_loss.to(dtype=torch.float64)


class Criteo1TbDlrmSmallTestWorkload(Criteo1TbDlrmSmallWorkload):
  vocab_size: int = 32 * 128 * 16


class Criteo1TbDlrmSmallLayerNormWorkload(Criteo1TbDlrmSmallWorkload):

  @property
  def use_layer_norm(self) -> bool:
    """Whether or not to use LayerNorm in the model."""
    return True

  @property
  def validation_target_value(self) -> float:
    return 0.123744

  @property
  def test_target_value(self) -> float:
    return 0.126152


class Criteo1TbDlrmSmallResNetWorkload(Criteo1TbDlrmSmallWorkload):
  mlp_bottom_dims = (256, 256, 256)
  mlp_top_dims = (256, 256, 256, 256, 1)

  @property
  def use_resnet(self) -> bool:
    """Whether or not to use residual connections in the model."""
    return True

  @property
  def validation_target_value(self) -> float:
    return 0.124027

  @property
  def test_target_value(self) -> float:
    return 0.126468<|MERGE_RESOLUTION|>--- conflicted
+++ resolved
@@ -73,17 +73,13 @@
     """Only dropout is used."""
     del aux_dropout_rate
     torch.random.manual_seed(rng[0])
-<<<<<<< HEAD
     # Disable cudnn benchmark to avoid OOM errors.
     torch.backends.cudnn.benchmark = False
-    model = DlrmSmall(
-=======
     if self.use_resnet:
       model_class = models.DLRMResNet
     else:
       model_class = models.DlrmSmall
     model = model_class(
->>>>>>> 6998ee52
         vocab_size=self.vocab_size,
         num_dense_features=self.num_dense_features,
         mlp_bottom_dims=self.mlp_bottom_dims,
