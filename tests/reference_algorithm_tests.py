"""Test that each reference submission can run a train and eval step.

This is a brief test that runs the for the workload and reference submission
code for one train and one eval step for all workloads, without the real data
iterator because it is not realistic to have all datasets available at testing
time. For end-to-end tests of submission_runner.py see
submission_runner_test.py.

Assumes that each reference submission is using the external tuning ruleset and
that it is defined in:
# pylint: disable=line-too-long
"reference_algorithms/development_algorithms/{workload}/{workload}_{framework}/submission.py"
"reference_algorithms/development_algorithms/{workload}/tuning_search_space.json".

python3 tests/reference_algorithm_tests.py \
    --workload=criteo1tb \
    --framework=jax \
    --global_batch_size=16 \
    --submission_path=reference_algorithms/target_setting_algorithms/jax_adamw.py \
    --tuning_search_space=reference_algorithms/target_setting_algorithms/criteo1tb/tuning_search_space.json
"""
import copy
import functools
import importlib
import json
import os
import pickle

from absl import flags
from absl import logging
from absl.testing import absltest
import flax
from flax import jax_utils
from flax.core.frozen_dict import FrozenDict
import jax
from jraph import GraphsTuple
import numpy as np
import tensorflow as tf
import torch
import torch.distributed as dist

from algorithmic_efficiency import halton
from algorithmic_efficiency import pytorch_utils
from algorithmic_efficiency import random_utils as prng
from algorithmic_efficiency.profiler import PassThroughProfiler
from algorithmic_efficiency.workloads.ogbg import \
    input_pipeline as ogbg_input_pipeline
from algorithmic_efficiency.workloads.ogbg.ogbg_pytorch.workload import \
    _graph_map
import submission_runner
from tests.modeldiffs import diff as diff_utils

flags.DEFINE_integer(
    'global_batch_size',
    -1,
    ('Global Batch size to use when running an individual workload. Otherwise '
     'a per-device batch size of 2 is used.'))
flags.DEFINE_integer('num_train_steps', 1, 'Number of steps to train.')
flags.DEFINE_boolean('use_fake_input_queue', True, 'Use fake data examples.')
flags.DEFINE_string('log_file', '/tmp/log.pkl', 'The log file')
flags.DEFINE_boolean(
    'all',
    False,
    'Run all workloads instead of using --workload and --framework.')
flags.DEFINE_boolean('identical',
                     False,
                     'Run jax and pytorch with identical weights.')
FLAGS = flags.FLAGS
USE_PYTORCH_DDP, RANK, PYTORCH_DEVICE, N_GPUS = pytorch_utils.pytorch_setup()
tf.config.set_visible_devices([], 'GPU')
_EXPECTED_METRIC_NAMES = {
    'cifar': ['train/loss', 'validation/loss', 'test/accuracy'],
    'criteo1tb': ['train/loss', 'validation/loss'],
    'criteo1tb_test': ['train/loss', 'validation/loss'],
    'fastmri': ['train/ssim', 'validation/ssim'],
    'imagenet_resnet': ['train/accuracy', 'validation/accuracy'],
    'imagenet_vit': ['train/accuracy', 'validation/accuracy'],
    'librispeech_conformer': ['train/wer', 'validation/wer', 'train/ctc_loss'],
    'librispeech_deepspeech': ['train/wer', 'validation/wer', 'train/ctc_loss'],
    'mnist': ['train/loss', 'validation/accuracy', 'test/accuracy'],
    'ogbg': [
        'train/accuracy', 'validation/loss', 'test/mean_average_precision'
    ],
    'wmt': ['train/bleu', 'validation/loss', 'validation/accuracy'],
}


def _make_fake_image_batch(batch_shape, data_shape, num_classes):
  examples = np.random.normal(size=(*batch_shape,
                                    *data_shape)).astype(np.float32)
  labels = np.random.randint(0, num_classes, size=batch_shape)
  masks = np.ones(batch_shape, dtype=np.float32)
  return {'inputs': examples, 'targets': labels, 'weights': masks}


def _pytorch_map(inputs):
  if USE_PYTORCH_DDP:
    return jax.tree_map(
        lambda a: torch.as_tensor(a[RANK], device=PYTORCH_DEVICE), inputs)
  return jax.tree_map(
      lambda a: torch.as_tensor(a, device=PYTORCH_DEVICE).view(-1, a.shape[-1])
      if len(a.shape) == 3 else torch.as_tensor(a, device=PYTORCH_DEVICE).view(
          -1),
      inputs)


class _FakeTokenizer:

  def detokenize(self, *args):
    del args
    return tf.constant('this is a fake sequence?')


@flax.struct.dataclass
class _FakeMetricsCollection:

  def merge(self, *args):
    del args
    return self

  def compute(self):
    return {
        'wer': 0.0,
        'ctc_loss': 0.0,
    }

  def unreplicate(self):
    return self


class _FakeMetricsLogger:

  def __init__(self):
    self.filename = FLAGS.log_file
    self.scalars = []
    self.eval_results = []

  def append_scalar_metrics(self, scalars, step):
    if USE_PYTORCH_DDP:
      for k in sorted(scalars):
        scalars[k] = torch.as_tensor([scalars[k]], device=PYTORCH_DEVICE)
        dist.all_reduce(scalars[k], op=dist.ReduceOp.AVG)
        scalars[k] = scalars[k].item()
    if RANK == 0:
      self.scalars.append(scalars)
      self.save()

  def append_eval_metrics(self, result):
    if RANK == 0:
      self.eval_results.append(result)
      self.save()

  def save(self):
    with open(self.filename, 'wb') as f:
      pickle.dump({'scalars': self.scalars, 'eval_results': self.eval_results},
                  f)


class _FakeMetricsBundle:

  def gather_from_model_output(self, *args, **kwargs):
    del args
    del kwargs
    return _FakeMetricsCollection()


def _make_one_batch_workload(workload_class,
                             workload_name,
                             framework,
                             global_batch_size,
                             use_fake_input_queue,
                             n_gpus):

  class _OneEvalBatchWorkload(workload_class):

    def __init__(self):
      kwargs = {}
      if 'librispeech' in workload_name:
        kwargs['use_specaug'] = False
      self.init_kwargs = kwargs
      super().__init__(**kwargs)
      self.summary_writer = None
      self.metrics_logger = _FakeMetricsLogger()
      if 'librispeech' in workload_name:
        self.tokenizer = _FakeTokenizer()

    def init_model_fn(self, rng, dropout_rate=None, aux_dropout_rate=None):
      # pylint: disable=line-too-long
      if not (FLAGS.identical and
              os.path.exists(f'tests/modeldiffs/{workload_name}/compare.py')):
        return super().init_model_fn(
            rng, dropout_rate=dropout_rate, aux_dropout_rate=aux_dropout_rate)
      if framework == 'jax':
        compare_module = importlib.import_module(
            f'tests.modeldiffs.{workload_name}.compare')
        jax_params, model_state, _ = diff_utils.torch2jax(
          jax_workload=super(),
          pytorch_workload=compare_module.PytWorkload(**self.init_kwargs),
          key_transform=compare_module.key_transform,
          sd_transform=compare_module.sd_transform)
        return (FrozenDict(**jax_utils.replicate(jax_params)),
                FrozenDict(**jax_utils.replicate(model_state))
                if model_state is not None else model_state)
      return super().init_model_fn([0], dropout_rate=0.0, aux_dropout_rate=0.0)

    @property
    def num_eval_train_examples(self):
      return global_batch_size

    @property
    def num_validation_examples(self):
      return global_batch_size

    @property
    def num_test_examples(self):
      super_num_test = super().num_test_examples
      if super_num_test is not None:
        return global_batch_size
      return None

    def _build_input_queue(self, *args, **kwargs):
      if not use_fake_input_queue:
        return super()._build_input_queue(*args, **kwargs)
      del args
      del kwargs

      np.random.seed(42)
      if framework == 'jax' or USE_PYTORCH_DDP:
        batch_shape = (n_gpus, global_batch_size // n_gpus)
      else:
        batch_shape = (global_batch_size,)

      if workload_name == 'cifar':
        if framework == 'jax':
          data_shape = (32, 32, 3)
        else:
          data_shape = (3, 32, 32)
        fake_batch = _make_fake_image_batch(
            batch_shape, data_shape=data_shape, num_classes=10)
      elif workload_name == 'criteo1tb' or workload_name == 'criteo1tb_test':
        targets = np.ones(batch_shape)
        targets[0] = 0
        fake_batch = {
            'inputs': np.ones((*batch_shape, 13 + 26)),
            'targets': targets,
            'weights': np.ones(batch_shape),
        }
      elif workload_name in ['imagenet_resnet', 'imagenet_vit']:
        data_shape = (224, 224, 3)
        fake_batch = _make_fake_image_batch(
            batch_shape, data_shape=data_shape, num_classes=1000)
        if framework == 'pytorch':
          num_dims = len(fake_batch['inputs'].shape)
          fake_batch['inputs'] = fake_batch['inputs'].transpose(
              (*range(num_dims - 3), num_dims - 1, num_dims - 3, num_dims - 2))
      elif 'librispeech' in workload_name:
        rate = 16000
        l = None
        while l is None or l.shape[-1] < 320000:
          duration = 0.5
          freq = 2**(np.random.rand(*batch_shape, 1) * 13)
          wav = np.sin(2 * np.pi * freq * np.arange(rate * duration) / rate)
          if l is None:
            l = wav
          else:
            l = np.concatenate([l, wav], axis=-1)
        inputs = l
        targets = np.random.randint(low=1, high=1024, size=(*batch_shape, 256))
        tgt_pad = np.arange(0, 256)[tuple([None] * len(batch_shape))]
        tgt_lengths = np.random.randint(
            low=100, high=256, size=(*batch_shape, 1))
        tgt_pad = 1 * (tgt_pad > tgt_lengths)
        fake_batch = {
            'inputs': (inputs, np.zeros_like(inputs)),
            'targets': (targets, tgt_pad),
        }
      elif workload_name == 'mnist':
        fake_batch = _make_fake_image_batch(
            batch_shape, data_shape=(28, 28, 1), num_classes=10)
      elif workload_name == 'ogbg':
        tf.random.set_seed(5)

        def _fake_iter():
          while True:
            fake_batch = {
                'num_nodes':
                    tf.ones((1,), dtype=tf.int64),
                'edge_index':
                    tf.ones((1, 2), dtype=tf.int64),
                'node_feat':
                    tf.random.normal((1, 9)),
                'edge_feat':
                    tf.random.normal((1, 3)),
                'labels':
                    tf.cast(
                        tf.random.uniform((self._num_outputs,),
                                          minval=0,
                                          maxval=2,
                                          dtype=tf.int32),
                        tf.float32),
            }
            yield fake_batch

        fake_batch_iter = ogbg_input_pipeline._get_batch_iterator(
            _fake_iter(), global_batch_size)
        fake_batch = next(fake_batch_iter)  # pylint: disable=stop-iteration-return
        if framework == 'pytorch':
          fake_batch['inputs'] = _graph_map(_pytorch_map, fake_batch['inputs'])
          fake_batch['targets'] = _pytorch_map(fake_batch['targets'])
          fake_batch['weights'] = _pytorch_map(fake_batch['weights'])
      elif workload_name == 'wmt':
        max_len = 256
        fake_batch = {
            'inputs':
                np.random.randint(
                    low=0, high=32000, size=(*batch_shape, max_len)),
            'targets':
                np.random.randint(
                    low=0, high=32000, size=(*batch_shape, max_len)),
            'weights':
                np.random.randint(low=0, high=2, size=(*batch_shape, max_len)),
        }
        self._tokenizer = _FakeTokenizer()
      elif workload_name == 'fastmri':
        data_shape = (320, 320)
        fake_batch = {
            'inputs':
                _make_fake_image_batch(
                    batch_shape, data_shape=data_shape, num_classes=1000)
                ['inputs'],
            'targets':
                _make_fake_image_batch(
                    batch_shape, data_shape=data_shape, num_classes=1000)
                ['inputs'],
            'mean':
                np.zeros(batch_shape),
            'std':
                np.ones(batch_shape),
            'volume_max':
                np.zeros(batch_shape),
            'weights':
                np.ones(batch_shape),
        }
      else:
        raise ValueError(
            'Workload {} does not have a fake batch defined, you '
            'can add it or use --use_fake_input_queue=false.'.format(
                workload_name))

      if framework == 'pytorch':

        def to_device(k, v):
          dtype = (
              torch.long if (k == 'targets' and workload_name != 'fastmri') else
              torch.bool if k == 'weights' else torch.float)
          if USE_PYTORCH_DDP:
            v = v[RANK]
          return torch.as_tensor(v, device=PYTORCH_DEVICE, dtype=dtype)

        new_fake_batch = {}
        for k, v in fake_batch.items():
          if isinstance(v, np.ndarray):
            new_fake_batch[k] = to_device(k, v)
          elif isinstance(v, tuple) and not isinstance(v, GraphsTuple):
            new_fake_batch[k] = tuple(map(functools.partial(to_device, k), v))
          else:
            new_fake_batch[k] = v
        fake_batch = new_fake_batch
      # We set the number of examples to the batch size for all splits, so only
      # yield two batches, one for each call to eval_model().
      num_batches = 2
      # For WMT we also iterate through the eval iters a second time to complute
      # the BLEU score.
      if workload_name == 'wmt':
        num_batches *= 2

<<<<<<< HEAD
      def f():
        for _ in range(num_batches * FLAGS.num_train_steps):
          yield fake_batch

      return f
=======
      def _data_gen():
        for _ in range(num_batches * FLAGS.num_train_steps):
          yield fake_batch

      return _data_gen()
>>>>>>> 18a9c9a2

    def eval_model(self, *args, **kwargs):
      eval_result = super().eval_model(*args, **kwargs)
      self.metrics_logger.append_eval_metrics(eval_result)
      return eval_result

  return _OneEvalBatchWorkload()


def _test_submission(workload_name,
                     framework,
                     submission_path,
                     search_space_path,
                     data_dir,
                     use_fake_input_queue,
                     n_gpus):
  logging.info(f'========= Testing {workload_name} in {framework}.')
  FLAGS.framework = framework
  workload_metadata = copy.deepcopy(submission_runner.WORKLOADS[workload_name])
  workload_metadata['workload_path'] = os.path.join(
      submission_runner.BASE_WORKLOADS_DIR,
      workload_metadata['workload_path'] + '_' + framework,
      'workload.py')
  workload_class = submission_runner.import_workload(
      workload_path=workload_metadata['workload_path'],
      workload_class_name=workload_metadata['workload_class_name'],
      return_class=True)

  submission_module_path = submission_runner.convert_filepath_to_module(
      submission_path)
  submission_module = importlib.import_module(submission_module_path)

  init_optimizer_state = submission_module.init_optimizer_state
  update_params = submission_module.update_params
  data_selection = submission_module.data_selection
  if FLAGS.all:
    if FLAGS.global_batch_size > 0:
      raise ValueError('Cannot set --global_batch_size and --all.')
    global_batch_size = 2 * n_gpus
  else:
    global_batch_size = FLAGS.global_batch_size
    if FLAGS.global_batch_size < 0:
      raise ValueError('Must set --global_batch_size.')
  workload = _make_one_batch_workload(workload_class,
                                      workload_name,
                                      framework,
                                      global_batch_size,
                                      use_fake_input_queue,
                                      n_gpus)

  # Get a sample hyperparameter setting.
  hyperparameters = {}
  if search_space_path != 'None':
    with open(search_space_path, 'r', encoding='UTF-8') as search_space_file:
      hyperparameters = halton.generate_search(
          json.load(search_space_file), num_trials=1)[0]

  rng = prng.PRNGKey(0)
  data_rng, opt_init_rng, model_init_rng, rng = prng.split(rng, 4)
  input_queue = workload._build_input_queue(
      data_rng, 'train', data_dir=data_dir, global_batch_size=global_batch_size)
  model_params, model_state = workload.init_model_fn(model_init_rng)
  optimizer_state = init_optimizer_state(workload,
                                         model_params,
                                         model_state,
                                         hyperparameters,
                                         opt_init_rng)

  if USE_PYTORCH_DDP:
    torch.cuda.empty_cache()
    dist.barrier()
  for global_step in range(FLAGS.num_train_steps):
    step_rng = prng.fold_in(rng, global_step)
    data_select_rng, update_rng, eval_rng = prng.split(step_rng, 3)
    batch = data_selection(workload,
<<<<<<< HEAD
                          input_queue,
                          optimizer_state,
                          model_params,
                          model_state,
                          hyperparameters,
                          global_step,
                          data_select_rng)
=======
                           input_queue,
                           optimizer_state,
                           model_params,
                           model_state,
                           hyperparameters,
                           global_step,
                           data_select_rng)
>>>>>>> 18a9c9a2
    optimizer_state, model_params, model_state = update_params(
        workload=workload,
        current_param_container=model_params,
        current_params_types=workload.model_params_types,
        model_state=model_state,
        hyperparameters=hyperparameters,
        batch=batch,
        loss_type=workload.loss_type,
        optimizer_state=optimizer_state,
        eval_results=[],
        global_step=global_step,
        rng=update_rng)

    eval_result = workload.eval_model(
        global_batch_size,
        model_params,
        model_state,
        eval_rng,
        data_dir,
        imagenet_v2_data_dir=None,
        global_step=global_step)
  _ = workload.eval_model(
      global_batch_size,
      model_params,
      model_state,
      eval_rng,
      data_dir,
      imagenet_v2_data_dir=None,
      global_step=global_step)
  return eval_result


def _make_paths(repo_location, framework, workload_name):
  if '_' in workload_name:
    dataset_name = workload_name.split('_')[0]
  else:
    dataset_name = workload_name
  workload_dir = (
      f'{repo_location}/reference_algorithms/development_algorithms/'
      f'{workload_name}')
  search_space_path = f'{workload_dir}/tuning_search_space.json'
  submission_path = (f'reference_algorithms/development_algorithms/'
                     f'{workload_name}/{dataset_name}_{framework}/'
                     'submission.py')
  full_submission_path = f'{repo_location}/{submission_path}'
  if not os.path.exists(full_submission_path):
    return None, None
  return search_space_path, submission_path


class ReferenceSubmissionTest(absltest.TestCase):
  """Tests for reference submissions."""

  def _assert_eval_result(self, workload_name, eval_result):
    expected_names = _EXPECTED_METRIC_NAMES[workload_name]
    actual_names = list(eval_result.keys())
    for expected_name in expected_names:
      self.assertIn(expected_name, actual_names)

  def test_submission(self):
    profiler = PassThroughProfiler()
    # Example: /home/znado/algorithmic-efficiency/tests
    self_location = os.path.dirname(os.path.realpath(__file__))
    # Example: /home/znado/algorithmic-efficiency
    repo_location = '/'.join(self_location.split('/')[:-1])
    if FLAGS.tuning_ruleset != 'external':
      raise ValueError('--tuning_ruleset must be set to "external".')
    if FLAGS.all:
      if FLAGS.submission_path:
        raise ValueError('Cannot set --submission_path and --all.')
      if FLAGS.tuning_search_space:
        raise ValueError('Cannot set --tuning_search_space and --all.')
      references_dir = (
          f'{repo_location}/reference_algorithms/development_algorithms')
      for workload_name in os.listdir(references_dir):
        for framework in ['jax', 'pytorch']:
          if framework == 'pytorch':
            pytorch_utils.pytorch_init(USE_PYTORCH_DDP, RANK, profiler)
          # First jax operation has to be called after pytorch_init.
          n_gpus = max(N_GPUS, jax.local_device_count())
          search_space_path, submission_path = _make_paths(
              repo_location, framework, workload_name)
          if search_space_path is None:
            continue
          eval_result = _test_submission(
              workload_name,
              framework,
              submission_path,
              search_space_path,
              data_dir=FLAGS.data_dir,
              use_fake_input_queue=FLAGS.use_fake_input_queue,
              n_gpus=n_gpus)
          self._assert_eval_result(workload_name, eval_result)
    else:
      framework = FLAGS.framework
      if framework == 'pytorch':
        pytorch_utils.pytorch_init(USE_PYTORCH_DDP, RANK, profiler)
      # First jax operation has to be called after pytorch_init.
      n_gpus = max(N_GPUS, jax.local_device_count())
      workload_name = FLAGS.workload
      if FLAGS.submission_path and FLAGS.tuning_search_space:
        search_space_path = FLAGS.tuning_search_space
        submission_path = FLAGS.submission_path
      else:
        search_space_path, submission_path = _make_paths(
            repo_location, framework, workload_name)
      eval_result = _test_submission(
          workload_name,
          framework,
          submission_path,
          search_space_path,
          data_dir=FLAGS.data_dir,
          use_fake_input_queue=FLAGS.use_fake_input_queue,
          n_gpus=n_gpus)
      self._assert_eval_result(workload_name, eval_result)

    if USE_PYTORCH_DDP:
      # cleanup
      dist.destroy_process_group()


if __name__ == '__main__':
  absltest.main()<|MERGE_RESOLUTION|>--- conflicted
+++ resolved
@@ -374,19 +374,11 @@
       if workload_name == 'wmt':
         num_batches *= 2
 
-<<<<<<< HEAD
-      def f():
-        for _ in range(num_batches * FLAGS.num_train_steps):
-          yield fake_batch
-
-      return f
-=======
       def _data_gen():
         for _ in range(num_batches * FLAGS.num_train_steps):
           yield fake_batch
 
       return _data_gen()
->>>>>>> 18a9c9a2
 
     def eval_model(self, *args, **kwargs):
       eval_result = super().eval_model(*args, **kwargs)
@@ -462,15 +454,6 @@
     step_rng = prng.fold_in(rng, global_step)
     data_select_rng, update_rng, eval_rng = prng.split(step_rng, 3)
     batch = data_selection(workload,
-<<<<<<< HEAD
-                          input_queue,
-                          optimizer_state,
-                          model_params,
-                          model_state,
-                          hyperparameters,
-                          global_step,
-                          data_select_rng)
-=======
                            input_queue,
                            optimizer_state,
                            model_params,
@@ -478,7 +461,6 @@
                            hyperparameters,
                            global_step,
                            data_select_rng)
->>>>>>> 18a9c9a2
     optimizer_state, model_params, model_state = update_params(
         workload=workload,
         current_param_container=model_params,
