r"""Run a submission on a single workload.

Example command:

# pylint: disable=line-too-long
python3 submission_runner.py \
    --workload=mnist \
    --framework=jax \
    --submission_path=reference_algorithms/development_algorithms/mnist/mnist_jax/submission.py \
    --tuning_ruleset=external \
    --tuning_search_space=reference_algorithms/development_algorithms/mnist/tuning_search_space.json \
    --num_tuning_trials=3 \
    --experiment_dir=/home/znado/experiment_dir \
    --experiment_name=baseline
"""

import datetime
import gc
import importlib
<<<<<<< HEAD
import itertools
=======
>>>>>>> 6998ee52
import json
import os
import struct
import time
from typing import Any, Dict, Optional, Tuple

from absl import app
from absl import flags
from absl import logging
import jax
import torch
import torch.distributed as dist

os.environ["TF_CPP_MIN_LOG_LEVEL"] = "2"  # Disables tensorRT, cuda warnings.
import tensorflow as tf

# Hide any GPUs form TensorFlow. Otherwise TF might reserve memory and make
# it unavailable to JAX.
tf.config.set_visible_devices([], 'GPU')

from algorithmic_efficiency import checkpoint_utils
from algorithmic_efficiency import halton
from algorithmic_efficiency import logger_utils
from algorithmic_efficiency import random_utils as prng
from algorithmic_efficiency import spec
from algorithmic_efficiency import workload_utils
from algorithmic_efficiency.profiler import PassThroughProfiler
from algorithmic_efficiency.profiler import Profiler
from algorithmic_efficiency.pytorch_utils import pytorch_init
from algorithmic_efficiency.pytorch_utils import pytorch_setup
from algorithmic_efficiency.pytorch_utils import sync_ddp_time
from algorithmic_efficiency.workloads import workloads

# disable only for deepspeech if it works fine for other workloads.
os.environ['XLA_FLAGS'] = '--xla_gpu_enable_triton_gemm=false'

<<<<<<< HEAD
# TODO(znado): make a nicer registry of workloads that lookup in.
BASE_WORKLOADS_DIR = workloads.BASE_WORKLOADS_DIR

# Workload_path will be appended by '_pytorch' or '_jax' automatically.
WORKLOADS = workloads.WORKLOADS

=======
>>>>>>> 6998ee52
flags.DEFINE_string(
    'submission_path',
    None,
    'The relative path of the Python file containing submission functions. '
    'NOTE: the submission dir must have an __init__.py file!')
flags.DEFINE_string(
    'workload',
    None,
    'The name of the workload to run.\n Choices: '
    f'{workload_utils.workload_names()}'
)
flags.DEFINE_enum(
    'tuning_ruleset',
    'external',
    enum_values=['external', 'self'],
    help='Which tuning ruleset to use.')
flags.DEFINE_string(
    'tuning_search_space',
    None,
    'The path to the JSON file describing the external tuning search space.')
flags.DEFINE_integer('num_tuning_trials',
                     1,
                     'The number of external hyperparameter trials to run.')
flags.DEFINE_string('data_dir', '~/data', 'Dataset location.')
flags.DEFINE_string('imagenet_v2_data_dir',
                    '~/data',
                    'Dataset location for ImageNet-v2.')
flags.DEFINE_string('librispeech_tokenizer_vocab_path',
                    '',
                    'Location to librispeech tokenizer.')

flags.DEFINE_enum(
    'framework',
    None,
    enum_values=['jax', 'pytorch'],
    help='Whether to use Jax or Pytorch for the submission. Controls among '
    'other things if the Jax or Numpy RNG library is used for RNG.')
flags.DEFINE_boolean(
    'torch_compile',
    True,
    'Whether to use `torch.compile` to JIT-compile PyTorch code. '
    'This will only take effect when `framework`==pytorch.')

flags.DEFINE_string(
    'experiment_dir',
    None,
    'The root directory to store all experiments. '
    'It is required and the directory should have '
    'an absolute path rather than a relative path.')
flags.DEFINE_string('experiment_name', None, 'Name of the experiment.')
flags.DEFINE_boolean(
    'save_intermediate_checkpoints',
    True,
    'Whether to save any intermediate checkpoints. '
    'If False, it will only keep the latest checkpoint.')
flags.DEFINE_boolean('resume_last_run',
                     None,
                     'Whether to resume the experiment from its last run.')
flags.DEFINE_boolean(
    'append_timestamp',
    False,
    'If True, the current datetime will be appended to the experiment name. '
    'Useful for guaranteeing a unique experiment dir for new runs.')
flags.DEFINE_boolean('use_wandb',
                     False,
                     'Whether to use Weights & Biases logging.')
flags.DEFINE_boolean('profile', False, 'Whether to produce profiling output.')
flags.DEFINE_integer('max_global_steps',
                     None,
                     'Maximum number of update steps.')
flags.DEFINE_boolean(
    'overwrite',
    False,
    'Whether to overwrite the experiment with identical experiment_dir and'
    'experiment_name.')
flags.DEFINE_boolean('save_checkpoints',
                     True,
                     'Whether or not to checkpoint the model at every eval.')
flags.DEFINE_integer(
    'hparam_start_index',
    None,
    'Start index to slice set of hyperparameters in tuning search space.')
flags.DEFINE_integer(
    'hparam_end_index',
    None,
    'End index to slice set of hyperparameters in tuning spearch space.')
flags.DEFINE_integer(
    'rng_seed',
    None,
    'Value of rng seed. If None, a random seed will'
    'be generated from hardware.')
flags.DEFINE_boolean('set_pytorch_max_split_size',
                     False,
                     'If true, set pytorch max_split_size_mb to 256')
FLAGS = flags.FLAGS
<<<<<<< HEAD
USE_PYTORCH_DDP, RANK, DEVICE, N_GPUS = pytorch_setup()


def _get_time():
  if torch.cuda.is_available():
    torch.cuda.synchronize()
  return time.time()


def _get_time_ddp():
  torch.cuda.synchronize()
  t = time.time()
  return sync_ddp_time(t, DEVICE)


if USE_PYTORCH_DDP:
  get_time = _get_time_ddp
else:
  get_time = _get_time


def _reset_cuda_mem():
  if FLAGS.framework == 'pytorch' and torch.cuda.is_available():
    torch._C._cuda_clearCublasWorkspaces()
    gc.collect()
    torch.cuda.empty_cache()
    torch.cuda.reset_peak_memory_stats()
=======

USE_PYTORCH_DDP, RANK, DEVICE, N_GPUS = pytorch_setup()
>>>>>>> 6998ee52


def train_once(
    workload: spec.Workload,
    global_batch_size: int,
    global_eval_batch_size: int,
    data_dir: str,
    imagenet_v2_data_dir: str,
    init_optimizer_state: spec.InitOptimizerFn,
    update_params: spec.UpdateParamsFn,
    data_selection: spec.DataSelectionFn,
    hyperparameters: Optional[spec.Hyperparameters],
    rng_seed: int,
    rng: spec.RandomState,
    profiler: Profiler,
    max_global_steps: int = None,
    log_dir: Optional[str] = None,
    save_checkpoints: Optional[bool] = True
) -> Tuple[spec.Timing, Dict[str, Any]]:
  data_rng, opt_init_rng, model_init_rng, rng = prng.split(rng, 4)

  # Workload setup.
  logging.info('Initializing dataset.')
  with profiler.profile('Initializing dataset'):
    input_queue = workload._build_input_queue(
        data_rng,
        'train',
        data_dir=data_dir,
        global_batch_size=global_batch_size)
  logging.info('Initializing model.')
  with profiler.profile('Initializing model'):
    dropout_rate = None
    aux_dropout_rate = None
    if hasattr(hyperparameters, 'dropout_rate'):
      dropout_rate = hyperparameters.dropout_rate
    if hasattr(hyperparameters, 'aux_dropout_rate'):
      aux_dropout_rate = hyperparameters.aux_dropout_rate
    model_params, model_state = workload.init_model_fn(
        model_init_rng, dropout_rate, aux_dropout_rate)
    if FLAGS.framework == 'pytorch' and FLAGS.torch_compile:
      compile_error_workloads = ['librispeech_conformer', 'ogbg', 'criteo1tb']
      eager_backend_workloads = ['librispeech_deepspeech']
      aot_eager_backend_workloads = []
      if FLAGS.workload in compile_error_workloads:
        logging.warning(
            'These workloads cannot be fully compiled under current '
            'PyTorch version. Proceeding without `torch.compile`.')
      elif FLAGS.workload in eager_backend_workloads:
        logging.warning(
            'These workloads cannot be fully compiled under current '
            'PyTorch version. Proceeding with `backend=eager`.')
        model_params = torch.compile(model_params, backend='eager')
      elif FLAGS.workload in aot_eager_backend_workloads:
        logging.warning(
            'These workloads cannot be fully compiled under current '
            'PyTorch version. Proceeding with `backend=aot_eager`.')
        model_params = torch.compile(model_params, backend='aot_eager')
      else:
        logging.info('Performing `torch.compile`.')
        model_params = torch.compile(model_params)
  logging.info('Initializing optimizer.')
  with profiler.profile('Initializing optimizer'):
    optimizer_state = init_optimizer_state(workload,
                                           model_params,
                                           model_state,
                                           hyperparameters,
                                           opt_init_rng)
  logging.info('Initializing metrics bundle.')
  # Bookkeeping.
  train_state = {
      'validation_goal_reached': False,
      'test_goal_reached': False,
      'is_time_remaining': True,
      'last_eval_time': 0,
      'training_complete': False,
      'accumulated_submission_time': 0,
      'accumulated_eval_time': 0,
      'accumulated_logging_time': 0,
      'last_step_end_time': None,
  }
  global_step = 0
  eval_results = []
  preemption_count = 0

  # Loggers and checkpoint setup.
  logging.info('Initializing checkpoint and logger.')
  if log_dir is not None:
    # If the checkpoint exists, load from the checkpoint.
    (optimizer_state,
     model_params,
     model_state,
     train_state,
     eval_results,
     global_step,
     preemption_count) = checkpoint_utils.maybe_restore_checkpoint(
         FLAGS.framework,
         optimizer_state,
         model_params,
         model_state,
         train_state,
         eval_results,
         global_step,
         preemption_count,
         checkpoint_dir=log_dir)
    meta_file_name = os.path.join(log_dir, f'meta_data_{preemption_count}.json')
    logging.info(f'Saving meta data to {meta_file_name}.')
    meta_data = logger_utils.get_meta_data(workload, rng_seed)
    logger_utils.write_json(meta_file_name, meta_data)
    flag_file_name = os.path.join(log_dir, f'flags_{preemption_count}.json')
    logging.info(f'Saving flags to {flag_file_name}.')
    logger_utils.write_json(flag_file_name, flags.FLAGS.flag_values_dict())
    metrics_logger = logger_utils.set_up_loggers(log_dir,
                                                 flags.FLAGS,
                                                 hyperparameters)
    workload.attach_metrics_logger(metrics_logger)

  global_start_time = get_time()
  train_state['last_step_end_time'] = global_start_time

  logging.info('Starting training loop.')
  goals_reached = (
      train_state['validation_goal_reached'] and
      train_state['test_goal_reached'])
  while train_state['is_time_remaining'] and \
      not goals_reached and \
      not train_state['training_complete']:

    step_rng = prng.fold_in(rng, global_step)
    data_select_rng, update_rng, eval_rng = prng.split(step_rng, 3)

    with profiler.profile('Data selection'):
      batch = data_selection(workload,
                             input_queue,
                             optimizer_state,
                             model_params,
                             model_state,
                             hyperparameters,
                             global_step,
                             data_select_rng)
    try:
      with profiler.profile('Update parameters'):
        optimizer_state, model_params, model_state = update_params(
            workload=workload,
            current_param_container=model_params,
            current_params_types=workload.model_params_types,
            model_state=model_state,
            hyperparameters=hyperparameters,
            batch=batch,
            loss_type=workload.loss_type,
            optimizer_state=optimizer_state,
            eval_results=eval_results,
            global_step=global_step,
            rng=update_rng)
    except spec.TrainingCompleteError:
      train_state['training_complete'] = True
    global_step += 1
    if (max_global_steps is not None) and (global_step == max_global_steps):
      train_state['training_complete'] = True

    train_step_end_time = get_time()

    train_state['accumulated_submission_time'] += (
        train_step_end_time - train_state['last_step_end_time'])
    # Use 3x the runtime budget for the self-tuning ruleset.
    max_allowed_runtime_sec = (
        workload.max_allowed_runtime_sec if FLAGS.tuning_ruleset == 'external'
        else 3 * workload.max_allowed_runtime_sec)
    train_state['is_time_remaining'] = (
        train_state['accumulated_submission_time'] < max_allowed_runtime_sec)
    # Check if submission is eligible for an untimed eval.
    if ((train_step_end_time - train_state['last_eval_time']) >=
        workload.eval_period_time_sec or train_state['training_complete']):
      with profiler.profile('Evaluation'):
        del batch
        _reset_cuda_mem()

        try:
          eval_start_time = get_time()
          latest_eval_result = workload.eval_model(global_eval_batch_size,
                                                   model_params,
                                                   model_state,
                                                   eval_rng,
                                                   data_dir,
                                                   imagenet_v2_data_dir,
                                                   global_step)
          # Check if targets reached.
          train_state['validation_goal_reached'] = (
              workload.has_reached_validation_target(latest_eval_result) or
              train_state['validation_goal_reached'])
          train_state['test_goal_reached'] = (
              workload.has_reached_test_target(latest_eval_result) or
              train_state['test_goal_reached'])

          # Save last eval time.
          eval_end_time = get_time()
          train_state['last_eval_time'] = eval_end_time

          # Accumulate eval time.
          train_state[
              'accumulated_eval_time'] += eval_end_time - eval_start_time

          # Add times to eval results for logging.
          latest_eval_result['score'] = (
              train_state['accumulated_submission_time'])
          latest_eval_result[
              'total_duration'] = eval_end_time - global_start_time
          latest_eval_result['accumulated_submission_time'] = train_state[
              'accumulated_submission_time']
          latest_eval_result['accumulated_eval_time'] = train_state[
              'accumulated_eval_time']
          latest_eval_result['accumulated_logging_time'] = train_state[
              'accumulated_logging_time']
          time_since_start = latest_eval_result['total_duration']
          logging.info(f'Time since start: {time_since_start:.2f}s, '
                       f'\tStep: {global_step}, \t{latest_eval_result}')
          eval_results.append((global_step, latest_eval_result))

          logging_start_time = get_time()

          if log_dir is not None:
            metrics_logger.append_scalar_metrics(
                latest_eval_result,
                global_step=global_step,
                preemption_count=preemption_count,
                is_eval=True,
            )
            if save_checkpoints:
              checkpoint_utils.save_checkpoint(
                  framework=FLAGS.framework,
                  optimizer_state=optimizer_state,
                  model_params=model_params,
                  model_state=model_state,
                  train_state=train_state,
                  eval_results=eval_results,
                  global_step=global_step,
                  preemption_count=preemption_count,
                  checkpoint_dir=log_dir,
                  save_intermediate_checkpoints=FLAGS
                  .save_intermediate_checkpoints)

          logging_end_time = get_time()
          train_state['accumulated_logging_time'] += (
              logging_end_time - logging_start_time)

          _reset_cuda_mem()

        except RuntimeError as e:
          logging.exception(f'Eval step {global_step} error.\n')
          if 'out of memory' in str(e):
            logging.warning('Error: GPU out of memory during eval during step '
                            f'{global_step}, error : {str(e)}.')
            _reset_cuda_mem()

    train_state['last_step_end_time'] = get_time()

  metrics = {'eval_results': eval_results, 'global_step': global_step}

  if log_dir is not None:
    metrics_logger.append_scalar_metrics(
        {'score': train_state['accumulated_submission_time']},
        global_step=global_step,
        preemption_count=preemption_count)
    metrics_logger.finish()
    checkpoint_utils.save_checkpoint(
        framework=FLAGS.framework,
        optimizer_state=optimizer_state,
        model_params=model_params,
        model_state=model_state,
        train_state=train_state,
        eval_results=eval_results,
        global_step=global_step,
        preemption_count=preemption_count,
        checkpoint_dir=log_dir,
        save_intermediate_checkpoints=FLAGS.save_intermediate_checkpoints)

  return train_state['accumulated_submission_time'], metrics


def score_submission_on_workload(workload: spec.Workload,
                                 workload_name: str,
                                 submission_path: str,
                                 data_dir: str,
                                 tuning_ruleset: str,
                                 profiler: Optional[Profiler] = None,
                                 max_global_steps: Optional[int] = None,
                                 imagenet_v2_data_dir: Optional[str] = None,
                                 tuning_search_space: Optional[str] = None,
                                 num_tuning_trials: Optional[int] = None,
                                 log_dir: Optional[str] = None,
                                 save_checkpoints: Optional[bool] = True,
                                 hparam_start_index: Optional[bool] = None,
                                 hparam_end_index: Optional[bool] = None,
                                 rng_seed: Optional[int] = None):
  # Expand paths because '~' may not be recognized
  data_dir = os.path.expanduser(data_dir)
  if imagenet_v2_data_dir:
    imagenet_v2_data_dir = os.path.expanduser(imagenet_v2_data_dir)

  # Remove the trailing '.py' and convert the filepath to a Python module.
<<<<<<< HEAD
  submission_module_path = workloads.convert_filepath_to_module(submission_path)
=======
  submission_module_path = workload_utils.convert_filepath_to_module(
      submission_path)
>>>>>>> 6998ee52
  submission_module = importlib.import_module(submission_module_path)

  init_optimizer_state = submission_module.init_optimizer_state
  update_params = submission_module.update_params
  data_selection = submission_module.data_selection
  global_batch_size = submission_module.get_batch_size(workload_name)
  # n_gpus has to be set here, because we cannot call the first Jax operation
  # before pytorch_init().
  n_gpus = max(N_GPUS, jax.local_device_count())
  if global_batch_size % n_gpus != 0:
    raise ValueError(
        f'The global batch size ({global_batch_size}) has to be divisible by '
        f'the number of GPUs ({n_gpus}).')
  if hasattr(submission_module, 'get_eval_batch_size'):
    # If the user specifies the eval batch size, use the provided one.
    global_eval_batch_size = submission_module.get_eval_batch_size(
        workload_name)
  else:
    global_eval_batch_size = workload.eval_batch_size
  if global_eval_batch_size % n_gpus != 0:
    raise ValueError(
        f'The global eval batch size ({global_eval_batch_size}) has to be '
        f'divisible by the number of GPUs ({n_gpus}).')

  if tuning_ruleset == 'external':
    # If the submission runner is responsible for hyperparameter tuning, load in
    # the search space and generate a list of randomly selected hyperparameter
    # settings from it.
    if tuning_search_space is None:
      raise ValueError(
          'Must provide a tuning search space JSON file when using external '
          'tuning.')
    with open(tuning_search_space, 'r', encoding='UTF-8') as search_space_file:
      tuning_search_space = halton.generate_search(
          json.load(search_space_file), num_tuning_trials)
    all_timings = []
    all_metrics = []
    tuning_search_space_iter = itertools.islice(
        enumerate(tuning_search_space), hparam_start_index, hparam_end_index)
    for hi, hyperparameters in tuning_search_space_iter:
      # Generate a new seed from hardware sources of randomness for each trial.
      if not rng_seed:
        rng_seed = struct.unpack('I', os.urandom(4))[0]
      logging.info('Using RNG seed %d', rng_seed)
      rng = prng.PRNGKey(rng_seed)
      # Because we initialize the PRNGKey with only a single 32 bit int, in the
      # Jax implementation this means that rng[0] is all zeros, which means this
      # could lead to unintentionally reusing the same seed of only rng[0] were
      # ever used. By splitting the rng into 2, we mix the lower and upper 32
      # bit ints, ensuring we can safely use either rng[0] or rng[1] as a random
      # number.
      rng, _ = prng.split(rng, 2)
      logging.info(f'--- Tuning run {hi + 1}/{num_tuning_trials} ---')

      tuning_dir_name = None
      if log_dir is not None:
        tuning_dir_name = os.path.join(log_dir, f'trial_{hi + 1}')
        logging.info(f'Creating tuning directory at {tuning_dir_name}.')
        logger_utils.makedir(tuning_dir_name)

        # If existing hyperparameter exists, use saved
        # hyperparameters for consistency.
        hyperparameters = logger_utils.write_hparams(hyperparameters,
                                                     tuning_dir_name)
        tuning_search_space[hi] = hyperparameters

      with profiler.profile('Train'):
        if 'imagenet' not in workload_name:
          imagenet_v2_data_dir = None
        timing, metrics = train_once(workload, global_batch_size,
                                     global_eval_batch_size,
                                     data_dir, imagenet_v2_data_dir,
                                     init_optimizer_state,
                                     update_params, data_selection,
                                     hyperparameters,
                                     rng_seed,
                                     rng,
                                     profiler,
                                     max_global_steps,
                                     tuning_dir_name,
                                     save_checkpoints=save_checkpoints,)
      all_timings.append(timing)
      all_metrics.append(metrics)
      logging.info(f'Tuning trial {hi + 1}/{num_tuning_trials}')
      logging.info(f'Hyperparameters: {tuning_search_space[hi]}')
      logging.info(f'Metrics: {all_metrics[hi]}')
      logging.info(f'Timing: {all_timings[hi]}')
      num_evals = len(all_metrics[hi]['eval_results'])
      logging.info(f'Total number of evals: {num_evals}')
      logging.info('=' * 20)
    score = min(all_timings)
  else:
    if tuning_search_space is not None:
      raise ValueError(
          'Cannot provide a tuning search space when using self tuning.')
    if not rng_seed:
      rng_seed = struct.unpack('q', os.urandom(8))[0]
    rng = prng.PRNGKey(rng_seed)
    # If the submission is responsible for tuning itself, we only need to run it
    # once and return the total time.
    with profiler.profile('Train'):
      score, _ = train_once(
          workload, global_batch_size, global_eval_batch_size,
          data_dir, imagenet_v2_data_dir,
          init_optimizer_state, update_params, data_selection,
          None, rng_seed, rng, profiler, max_global_steps, log_dir,
          save_checkpoints=save_checkpoints)
  return score


def main(_):
  if FLAGS.profile:
    profiler = Profiler()
  else:
    profiler = PassThroughProfiler()

  if FLAGS.framework == 'pytorch':
    pytorch_init(USE_PYTORCH_DDP, RANK, profiler)

<<<<<<< HEAD
  workload_metadata = WORKLOADS[FLAGS.workload]

  # Prevent OOM on librispeech conformer.
  if FLAGS.workload == 'librispeech_conformer':
    os.environ['XLA_PYTHON_CLIENT_MEM_FRACTION'] = '0.85'

  if FLAGS.set_pytorch_max_split_size:
    os.environ['PYTORCH_CUDA_ALLOC_CONF'] = 'max_split_size_mb:256'

  # Extend path according to framework.
  workload_metadata['workload_path'] = os.path.join(
      BASE_WORKLOADS_DIR,
      workload_metadata['workload_path'] + f'_{FLAGS.framework}',
      'workload.py')
  workload_init_kwargs = {}
  if FLAGS.librispeech_tokenizer_vocab_path:
    workload_init_kwargs['tokenizer_vocab_path'] = (
        FLAGS.librispeech_tokenizer_vocab_path)
  workload = workloads.import_workload(
      workload_path=workload_metadata['workload_path'],
      workload_class_name=workload_metadata['workload_class_name'],
      workload_init_kwargs=workload_init_kwargs)
=======
  workload = workload_utils.get_workload(
      FLAGS.workload, FLAGS.framework, FLAGS.librispeech_tokenizer_vocab_path)
>>>>>>> 6998ee52

  experiment_name = FLAGS.experiment_name
  if experiment_name and FLAGS.append_timestamp:
    experiment_name += datetime.datetime.now().strftime('-%Y-%m-%d-%H-%M-%S')
  logging_dir_path = logger_utils.get_log_dir(FLAGS.experiment_dir,
                                              FLAGS.workload,
                                              FLAGS.framework,
                                              experiment_name,
                                              FLAGS.resume_last_run,
                                              FLAGS.overwrite)

  score = score_submission_on_workload(
      workload=workload,
      workload_name=FLAGS.workload,
      submission_path=FLAGS.submission_path,
      data_dir=FLAGS.data_dir,
      tuning_ruleset=FLAGS.tuning_ruleset,
      profiler=profiler,
      max_global_steps=FLAGS.max_global_steps,
      imagenet_v2_data_dir=FLAGS.imagenet_v2_data_dir,
      tuning_search_space=FLAGS.tuning_search_space,
      num_tuning_trials=FLAGS.num_tuning_trials,
      log_dir=logging_dir_path,
      save_checkpoints=FLAGS.save_checkpoints,
      hparam_start_index=FLAGS.hparam_start_index,
      hparam_end_index=FLAGS.hparam_end_index,
      rng_seed=FLAGS.rng_seed)
  logging.info(f'Final {FLAGS.workload} score: {score}')

  if FLAGS.profile:
    logging.info(profiler.summary())

  if USE_PYTORCH_DDP:
    # Cleanup.
    dist.destroy_process_group()


if __name__ == '__main__':
  flags.mark_flag_as_required('workload')
  flags.mark_flag_as_required('framework')
  flags.mark_flag_as_required('submission_path')
  flags.mark_flag_as_required('experiment_dir')
  flags.mark_flag_as_required('experiment_name')
  app.run(main)<|MERGE_RESOLUTION|>--- conflicted
+++ resolved
@@ -17,10 +17,7 @@
 import datetime
 import gc
 import importlib
-<<<<<<< HEAD
 import itertools
-=======
->>>>>>> 6998ee52
 import json
 import os
 import struct
@@ -57,15 +54,12 @@
 # disable only for deepspeech if it works fine for other workloads.
 os.environ['XLA_FLAGS'] = '--xla_gpu_enable_triton_gemm=false'
 
-<<<<<<< HEAD
 # TODO(znado): make a nicer registry of workloads that lookup in.
 BASE_WORKLOADS_DIR = workloads.BASE_WORKLOADS_DIR
 
 # Workload_path will be appended by '_pytorch' or '_jax' automatically.
 WORKLOADS = workloads.WORKLOADS
 
-=======
->>>>>>> 6998ee52
 flags.DEFINE_string(
     'submission_path',
     None,
@@ -161,7 +155,6 @@
                      False,
                      'If true, set pytorch max_split_size_mb to 256')
 FLAGS = flags.FLAGS
-<<<<<<< HEAD
 USE_PYTORCH_DDP, RANK, DEVICE, N_GPUS = pytorch_setup()
 
 
@@ -189,10 +182,6 @@
     gc.collect()
     torch.cuda.empty_cache()
     torch.cuda.reset_peak_memory_stats()
-=======
-
-USE_PYTORCH_DDP, RANK, DEVICE, N_GPUS = pytorch_setup()
->>>>>>> 6998ee52
 
 
 def train_once(
@@ -492,12 +481,7 @@
     imagenet_v2_data_dir = os.path.expanduser(imagenet_v2_data_dir)
 
   # Remove the trailing '.py' and convert the filepath to a Python module.
-<<<<<<< HEAD
   submission_module_path = workloads.convert_filepath_to_module(submission_path)
-=======
-  submission_module_path = workload_utils.convert_filepath_to_module(
-      submission_path)
->>>>>>> 6998ee52
   submission_module = importlib.import_module(submission_module_path)
 
   init_optimizer_state = submission_module.init_optimizer_state
@@ -617,7 +601,6 @@
   if FLAGS.framework == 'pytorch':
     pytorch_init(USE_PYTORCH_DDP, RANK, profiler)
 
-<<<<<<< HEAD
   workload_metadata = WORKLOADS[FLAGS.workload]
 
   # Prevent OOM on librispeech conformer.
@@ -640,10 +623,6 @@
       workload_path=workload_metadata['workload_path'],
       workload_class_name=workload_metadata['workload_class_name'],
       workload_init_kwargs=workload_init_kwargs)
-=======
-  workload = workload_utils.get_workload(
-      FLAGS.workload, FLAGS.framework, FLAGS.librispeech_tokenizer_vocab_path)
->>>>>>> 6998ee52
 
   experiment_name = FLAGS.experiment_name
   if experiment_name and FLAGS.append_timestamp:
